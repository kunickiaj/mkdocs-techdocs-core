--- conflicted
+++ resolved
@@ -132,15 +132,13 @@
 
 ## Changelog
 
-<<<<<<< HEAD
+### Unreleased
+
+- Add support to Python 3.10 [#73](https://github.com/backstage/mkdocs-techdocs-core/pull/73)
+
 ### 1.1.3
 
 - Upgraded `plantuml-markdown` to `3.5.1`, which removes `uuid` as a dependency.
-=======
-### Unrelesed
-
-- Add support to Python 3.10 [#73](https://github.com/backstage/mkdocs-techdocs-core/pull/73)
->>>>>>> 8f843e94
 
 ### 1.1.2
 
