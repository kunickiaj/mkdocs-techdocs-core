--- conflicted
+++ resolved
@@ -9,12 +9,8 @@
 # pinned to an exact version. Bumps should be accompanied by release notes
 # explaining what was added or fixed (or at least pointing to the underlying
 # release notes of the bumped package).
-<<<<<<< HEAD
-mkdocs-material==9.1.3
+mkdocs-material==9.2.7
 markdown_inline_graphviz_extension==1.1.2
-=======
-mkdocs-material==9.2.7
->>>>>>> 085c94c6
 mkdocs-monorepo-plugin==1.0.5
 plantuml-markdown==3.9.2
 mdx_truly_sane_lists==1.3
